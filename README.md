--- conflicted
+++ resolved
@@ -56,13 +56,12 @@
 sigil config gui
 ```
 
-<<<<<<< HEAD
+
 Click **Initialize User Custom** to create a per-host `user-custom` section.
 A confirmation dialog appears and the user configuration folder opens so you
 can edit the newly created file.
 
-=======
->>>>>>> e9e8a187
+
 Package authors can register development defaults via:
 
 ```bash
