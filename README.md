# pysigil

Preference management for small apps.

## Quick start

Install pysigil in a virtual environment to make the `sigil` and `pysigil` commands available:

```bash
python -m venv .venv && source .venv/bin/activate  # Windows: .venv\Scripts\Activate
pip install -e .  # or `pip install .` for a normal install
```

```bash
sigil --help
# or
pysigil --help
# or
python -m pysigil --help
```

```python
from pysigil.gui.hub import get_preferences
get_pref, set_pref, sigil = get_preferences("pysigil")
```

Once installed, try a few commands:

```bash
sigil set ui.color blue --app demo
sigil get ui.color --app demo
sigil export --app demo
```

The CLI stores data under your user config directory (e.g. `~/.config/sigil/demo/settings.ini`),
so you can run these commands right from the source tree without creating a
separate project. See `tests/manual_tests/README.md` for more examples.

Typed helper methods are available for convenient access:
`Sigil.get_int()`, `get_float()`, `get_bool()`.
For package integration details see [docs/integration.md](docs/integration.md).

## Using the GUI

pysigil ships with a simple graphical editor for viewing and editing
preferences. After installation launch it with:

```bash
sigil gui
```

To initialise or inspect the user configuration directory from a small
helper interface, run:

```bash
sigil config gui
```

<<<<<<< HEAD
Click **Initialize User Custom** to create a per-host `user-custom` section.
A confirmation dialog appears and the folder opens (e.g.
`~/.config/sigil/user-custom`) so you can edit the newly created file.
=======

Click **Initialize User Custom** to create a per-host `user-custom` section.
A confirmation dialog appears and the user configuration folder opens so you
can edit the newly created file.

>>>>>>> 3b906ad9

Package authors can register development defaults via:

```bash
sigil setup
```

Or launch it programmatically:

```python
from pysigil.gui import launch_gui
launch_gui()
```<|MERGE_RESOLUTION|>--- conflicted
+++ resolved
@@ -56,17 +56,11 @@
 sigil config gui
 ```
 
-<<<<<<< HEAD
-Click **Initialize User Custom** to create a per-host `user-custom` section.
-A confirmation dialog appears and the folder opens (e.g.
-`~/.config/sigil/user-custom`) so you can edit the newly created file.
-=======
 
 Click **Initialize User Custom** to create a per-host `user-custom` section.
 A confirmation dialog appears and the user configuration folder opens so you
 can edit the newly created file.
 
->>>>>>> 3b906ad9
 
 Package authors can register development defaults via:
 
