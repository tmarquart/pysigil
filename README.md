--- conflicted
+++ resolved
@@ -49,13 +49,12 @@
 sigil gui
 ```
 
-<<<<<<< HEAD
+
 Any providers with existing configuration directories (e.g.
 `~/.config/sigil/user-custom`) are automatically listed in the package
 selector.
 
-=======
->>>>>>> 606e786e
+
 To initialise or inspect the user configuration directory from a small
 helper interface, run:
 
@@ -63,17 +62,12 @@
 sigil config gui
 ```
 
-<<<<<<< HEAD
+
 Click **Initialize User Custom** to create a per-host `user-custom` section.
 A confirmation dialog appears and the folder opens (e.g.
 `~/.config/sigil/user-custom`) so you can edit the newly created file.
-=======
 
-Click **Initialize User Custom** to create a per-host `user-custom` section.
-A confirmation dialog appears and the user configuration folder opens so you
-can edit the newly created file.
 
->>>>>>> 606e786e
 
 Package authors can register development defaults via:
 
