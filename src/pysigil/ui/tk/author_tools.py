"""Authoring tools UI."""

from __future__ import annotations

try:  # pragma: no cover - tkinter availability depends on environment
    import tkinter as tk
    from tkinter import messagebox, ttk
except Exception:  # pragma: no cover - fallback when tkinter missing
    tk = None  # type: ignore
    ttk = None  # type: ignore

from ...settings_metadata import TYPE_REGISTRY, FieldType
from ..author_adapter import AuthorAdapter, FieldInfo
from ..options_form import OptionsForm
from ..core import AppCore
from ..value_parser import parse_field_value


class AuthorTools(tk.Toplevel):  # pragma: no cover - simple UI wrapper
    """Toplevel window exposing authoring helpers for provider authors."""

    def __init__(self, master: tk.Misc, core: AppCore) -> None:
        super().__init__(master)
        self.title("Sigil – Author Tools")
        self.core = core
        self.adapter = AuthorAdapter(core.state.provider_id or "")
        self._current_key: str | None = None
        self._value_widget: object | None = None
        self._options_widget: object | None = None
        # Undiscovered fields are loaded on demand
        self._undiscovered_loaded = False
        self._build()
        self._reload_tree()

    # ------------------------------------------------------------------
    # UI construction
    # ------------------------------------------------------------------
    def _build(self) -> None:
        self.geometry("800x600")
        pw = ttk.PanedWindow(self, orient="horizontal")
        self._left = ttk.Frame(pw)
        self._right = ttk.Frame(pw)
        pw.add(self._left, weight=1)
        pw.add(self._right, weight=3)
        pw.pack(fill="both", expand=True)

        # -- left: search + tree -------------------------------------------------
        search = ttk.Frame(self._left)
        search.pack(fill="x", padx=6, pady=(6, 0))
        self._search_var = tk.StringVar()
        entry = ttk.Entry(search, textvariable=self._search_var)
        entry.pack(fill="x", side="left", expand=True)
        ttk.Button(search, text="Add", command=self._on_add).pack(side="right", padx=(4, 0))
        self._search_var.trace_add("write", lambda *_: self._reload_tree())

        self._tree = ttk.Treeview(self._left, show="tree")
        self._tree.pack(fill="both", expand=True, padx=6, pady=6)
        self._tree.bind("<<TreeviewSelect>>", self._on_select)
        self._tree.bind("<<TreeviewOpen>>", self._on_tree_open)

        # -- right: placeholder frame for form -----------------------------------
        self._form = ttk.Frame(self._right)
        self._form.pack(fill="both", expand=True, padx=6, pady=6)

    # ------------------------------------------------------------------
    def _clear_form(self) -> None:
        for child in self._form.winfo_children():
            child.destroy()
        self._value_widget = None
        self._options_widget = None

    # ------------------------------------------------------------------
    def _reload_tree(self) -> None:
        """Populate tree with defined fields and a collapsible undiscovered section."""

        pattern = self._search_var.get().strip().lower()
        self._tree.delete(*self._tree.get_children(""))

        # Defined fields appear directly at the root
        for info in self.adapter.list_defined():
            if pattern and pattern not in info.key.lower():
                continue
            self._tree.insert("", "end", text=info.key, iid=f"defined:{info.key}")

        # Undiscovered fields live under a lazily populated node at the bottom
        undiscovered = list(self.adapter.list_undiscovered())
        if undiscovered:
            undis_id = self._tree.insert(
                "", "end", text="Undiscovered", iid="undiscovered", open=self._undiscovered_loaded
            )
            if self._undiscovered_loaded:
                for info in undiscovered:
                    if pattern and pattern not in info.key.lower():
                        continue
                    self._tree.insert(
                        undis_id, "end", text=info.key, iid=f"undiscovered:{info.key}"
                    )
<<<<<<< HEAD
            else:
                # insert a placeholder so the node is expandable before loading
                self._tree.insert(undis_id, "end")
=======
>>>>>>> 3aa2f653
        else:
            # Reset flag so the node stays collapsed if undiscovered fields later appear
            self._undiscovered_loaded = False

    # ------------------------------------------------------------------
    def _on_tree_open(self, _event: object | None = None) -> None:
        node = self._tree.focus()
        if node == "undiscovered" and not self._undiscovered_loaded:
            self._undiscovered_loaded = True
            self._reload_tree()

    # ------------------------------------------------------------------
    def _build_type_section(
        self,
        field_type: FieldType | None,
        default: object | None = None,
        options: object | None = None,
    ) -> None:
        for child in self._opts_frame.winfo_children():
            child.destroy()
        for child in self._default_frame.winfo_children():
            child.destroy()
        self._value_widget = None
        self._options_widget = None
        if field_type is None:
            return
        # Options
        if field_type.option_widget is not None:
            self._options_widget = field_type.option_widget(self._opts_frame)
            self._options_widget.pack(fill="x")
            if options is not None and hasattr(self._options_widget, "set_value"):
                try:  # best effort
                    self._options_widget.set_value(options)  # type: ignore[attr-defined]
                except Exception:
                    pass
        elif field_type.option_model is not None:
            self._options_widget = OptionsForm(self._opts_frame, field_type)
            self._options_widget.pack(fill="x")
            if options is not None and hasattr(self._options_widget, "set_values"):
                try:  # best effort
                    self._options_widget.set_values(options)
                except Exception:
                    pass
        # Default editor
        if field_type.value_widget is not None:
            widget = field_type.value_widget(self._default_frame)  # type: ignore[assignment]
            widget.pack(fill="x")
            self._value_widget = widget
            if default is not None and hasattr(widget, "set_value"):
                try:  # best effort
                    widget.set_value(default)  # type: ignore[attr-defined]
                except Exception:
                    pass

    # ------------------------------------------------------------------
    def _on_type_change(self, _event: object | None = None) -> None:
        ft = TYPE_REGISTRY.get(self._type_var.get())
        default = None
        if self._value_widget is not None and hasattr(self._value_widget, "get_value"):
            try:
                default = self._value_widget.get_value()  # type: ignore[attr-defined]
            except Exception:
                default = None
        self._build_type_section(ft, default)

    # ------------------------------------------------------------------
    def _on_select(self, _event: object | None = None) -> None:
        sel = self._tree.selection()
        if not sel:
            return
        node = sel[0]
        if ":" not in node:
            return
        _, key = node.split(":", 1)
        self._current_key = key
        defined = {f.key: f for f in self.adapter.list_defined()}
        info: FieldInfo | None = defined.get(key)
        default: object | None = None
        undiscovered = False
        if info is not None:
            default = self.adapter.default_for_key(key)
        else:
            und = {u.key: u for u in self.adapter.list_undiscovered()}
            uinfo = und.get(key)
            if uinfo is None:
                return
            info = FieldInfo(key=key, type=uinfo.guessed_type)
            default = uinfo.raw
            undiscovered = True
        self._populate_form(info, default, undiscovered=undiscovered)

    def _on_add(self) -> None:
        self._tree.selection_remove(self._tree.selection())
        self._current_key = ""
        info = FieldInfo(key="", type="string")
        self._populate_form(info, None, undiscovered=False)

    # ------------------------------------------------------------------
    def _populate_form(self, info: FieldInfo, default: object | None, *, undiscovered: bool) -> None:
        self._clear_form()

        # Identity -------------------------------------------------------
        ident = ttk.LabelFrame(self._form, text="Identity")
        ident.pack(fill="x", pady=(0, 6))
        self._key_var = tk.StringVar(value=info.key)
        ttk.Label(ident, text="Key:").grid(row=0, column=0, sticky="w")
        ttk.Entry(ident, textvariable=self._key_var).grid(row=0, column=1, sticky="ew")
        self._label_var = tk.StringVar(value=info.label or "")
        ttk.Label(ident, text="Label:").grid(row=1, column=0, sticky="w")
        ttk.Entry(ident, textvariable=self._label_var).grid(row=1, column=1, sticky="ew")
        self._desc_var = tk.StringVar(value=info.description or "")
        ttk.Label(ident, text="Description:").grid(row=2, column=0, sticky="w")
        ttk.Entry(ident, textvariable=self._desc_var).grid(row=2, column=1, sticky="ew")
        ident.columnconfigure(1, weight=1)

        # Type -----------------------------------------------------------
        type_fr = ttk.LabelFrame(self._form, text="Type")
        type_fr.pack(fill="x", pady=(0, 6))
        self._type_var = tk.StringVar(value=info.type)
        ttk.Label(type_fr, text="Type:").grid(row=0, column=0, sticky="w")
        type_combo = ttk.Combobox(
            type_fr,
            textvariable=self._type_var,
            state="readonly",
            values=sorted(TYPE_REGISTRY.keys()),
        )
        type_combo.grid(row=0, column=1, sticky="ew")
        type_combo.bind("<<ComboboxSelected>>", self._on_type_change)
        type_fr.columnconfigure(1, weight=1)

        self._opts_frame = ttk.LabelFrame(self._form, text="Type Options")
        self._opts_frame.pack(fill="x", pady=(0, 6))
        self._default_frame = ttk.LabelFrame(self._form, text="Default")
        self._default_frame.pack(fill="x", pady=(0, 6))
        ft = TYPE_REGISTRY.get(info.type)
        self._build_type_section(ft, default, info.options)

        # Actions --------------------------------------------------------
        actions = ttk.Frame(self._form)
        actions.pack(fill="x", pady=(0, 6))
        ttk.Button(actions, text="Save", command=self._on_save).pack(side="right")
        ttk.Button(actions, text="Revert", command=self._on_revert).pack(side="right")
        ttk.Button(actions, text="Delete", command=self._on_delete).pack(side="right")
        if undiscovered:
            ttk.Button(actions, text="Adopt", command=self._on_adopt).pack(side="right")

        # Diff drawer ----------------------------------------------------
        self._diff_shown = tk.BooleanVar(value=False)
        toggle = ttk.Checkbutton(
            self._form,
            text="Show Diff",
            variable=self._diff_shown,
            command=self._toggle_diff,
            style="Toolbutton",
        )
        toggle.pack(anchor="w")
        self._diff_frame = ttk.Frame(self._form)
        self._diff_text = tk.Text(self._diff_frame, height=6)
        self._diff_text.pack(fill="both", expand=True)

    # ------------------------------------------------------------------
    # Action handlers
    # ------------------------------------------------------------------
    def _collect_options(self) -> dict | None:
        ow = self._options_widget
        if ow is None:
            return None
        if hasattr(ow, "get_values"):
            return ow.get_values()  # type: ignore[no-any-return]
        if hasattr(ow, "get_value"):
            val = ow.get_value()  # type: ignore[no-untyped-call]
            return val if isinstance(val, dict) else {}
        return None

    def _on_save(self) -> None:
        if self._current_key is None:
            return
        key = self._key_var.get().strip()
        type_name = self._type_var.get().strip()
        label = self._label_var.get().strip() or None
        description = self._desc_var.get().strip() or None
        options = self._collect_options()
        default = None
        if self._value_widget is not None and hasattr(self._value_widget, "get_value"):
            default = self._value_widget.get_value()  # type: ignore[attr-defined]
        if default is not None:
            try:
                default = parse_field_value(type_name, default)
            except (TypeError, ValueError):
                if messagebox is not None:
                    if type_name == "boolean":
                        msg = "Default must be true/false or 1/0"
                    else:
                        msg = f"Default must be a {type_name}"
                    messagebox.showerror("Invalid default", msg, parent=self)
                return
        # Build kwargs dynamically to match adapter signature
        import inspect

        sig = inspect.signature(self.adapter.upsert_field)
        kwargs: dict[str, object] = {}
        if "label" in sig.parameters:
            kwargs["label"] = label
        if "description" in sig.parameters:
            kwargs["description"] = description
        if "options" in sig.parameters and options is not None:
            kwargs["options"] = options
        if "default" in sig.parameters and default is not None:
            kwargs["default"] = default
        self.adapter.upsert_field(key, type_name, **kwargs)  # type: ignore[arg-type]
        self._current_key = key
        self._reload_tree()

    def _on_revert(self) -> None:
        if self._current_key is not None:
            defined = {f.key: f for f in self.adapter.list_defined()}
            info = defined.get(self._current_key)
            default = self.adapter.default_for_key(self._current_key)
            if info is not None:
                self._populate_form(info, default, undiscovered=False)

    def _on_delete(self) -> None:
        if self._current_key:
            try:
                self.adapter.delete_field(self._current_key)
            except Exception:
                pass
            self._current_key = None
            self._reload_tree()
        self._clear_form()

    def _on_adopt(self) -> None:
        if self._current_key is None:
            return
        key = self._key_var.get().strip()
        type_name = self._type_var.get().strip()
        try:
            self.adapter.adopt_untracked({key: type_name})
        except Exception:
            return
        self._current_key = key
        self._reload_tree()

    def _toggle_diff(self) -> None:
        if self._diff_shown.get():
            self._diff_frame.pack(fill="both", expand=True)
        else:
            self._diff_frame.pack_forget()
<|MERGE_RESOLUTION|>--- conflicted
+++ resolved
@@ -95,12 +95,10 @@
                     self._tree.insert(
                         undis_id, "end", text=info.key, iid=f"undiscovered:{info.key}"
                     )
-<<<<<<< HEAD
             else:
                 # insert a placeholder so the node is expandable before loading
                 self._tree.insert(undis_id, "end")
-=======
->>>>>>> 3aa2f653
+
         else:
             # Reset flag so the node stays collapsed if undiscovered fields later appear
             self._undiscovered_loaded = False
