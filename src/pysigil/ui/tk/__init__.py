"""Tk based view helpers for :mod:`pysigil`.

This module exposes a tiny :class:`App` class that wires
the :class:`~pysigil.ui.provider_adapter.ProviderAdapter` with a
minimal tkinter user interface.  It is intentionally small and aims to
offer just enough features for manual exploration and for unit tests
exercising the view layer.  The implementation favours simplicity so it
can later be adapted for other widget toolkits.  To make this possible a
lightweight :class:`~pysigil.ui.core.EventBus` instance is used which can
be shared with other UI layers in the future.
"""

from __future__ import annotations

try:  # pragma: no cover - tkinter availability depends on the env
    import tkinter as tk
    from tkinter import ttk
except Exception:  # pragma: no cover - fallback when tkinter missing
    tk = None  # type: ignore
    ttk = None  # type: ignore

from ..provider_adapter import ProviderAdapter
from ..core import EventBus
from .rows import FieldRow
from .dialogs import EditDialog


class App:
    """Very small tkinter application shell.

    The class is primarily intended for tests and manual smoke checks.  It
    showcases how :class:`ProviderAdapter` can be bound to a view layer and
    how individual field rows are refreshed when values change.
    """

    def __init__(
        self,
        master: tk.Misc | None = None,
        *,
        adapter: ProviderAdapter | None = None,
        events: EventBus | None = None,
        initial_provider: str | None = None,
    ) -> None:
        if tk is None:  # pragma: no cover - environment without tkinter
            raise RuntimeError("tkinter is required for App")

        self.root = master if master is not None else tk.Tk()
        self.adapter = adapter or ProviderAdapter()
        self.events = events or EventBus()
        self.compact = True
        self.rows: dict[str, FieldRow] = {}
        self._edit_buttons: dict[str, ttk.Button] = {}
        self._initial_provider = initial_provider
        self._align_pending = False

        self.root.title("pysigil")

        self._build_header()
        self._build_table()
        self._populate_providers()

    # ------------------------------------------------------------------
    # UI construction
    # ------------------------------------------------------------------
    def _build_header(self) -> None:
        header = ttk.Frame(self.root)
        header.pack(fill="x", padx=6, pady=6)

        ttk.Label(header, text="Provider:").pack(side="left")
        self._provider_var = tk.StringVar()
        self._provider_box = ttk.Combobox(
            header, textvariable=self._provider_var, state="readonly"
        )
        self._provider_box.pack(side="left", padx=(4, 12))
        self._provider_box.bind("<<ComboboxSelected>>", self.on_provider_change)

        self._compact_var = tk.BooleanVar(value=True)
        ttk.Checkbutton(
            header,
            text="Compact",
            variable=self._compact_var,
            command=self.on_toggle_compact,
        ).pack(side="left")

        ttk.Label(header, text="Project:").pack(side="left", padx=(12, 0))
        self._project_var = tk.StringVar(value="")
        self._project_entry = ttk.Entry(
            header, textvariable=self._project_var, state="readonly"
        )
        self._project_entry.pack(side="left", padx=(4, 0), fill="x", expand=True)

    def _build_table(self) -> None:
        self._table = ttk.Frame(self.root)
        self._table.pack(fill="both", expand=True, padx=6, pady=6)

        style = ttk.Style(self.root)
        style.configure("Title.TLabel", font=(None, 10, "bold"), anchor="center")

        ttk.Label(self._table, text="Key", style="Title.TLabel").grid(
            row=0, column=0, sticky="ew"
        )
        ttk.Label(
            self._table, text="Value (effective)", style="Title.TLabel"
        ).grid(row=0, column=1, sticky="ew")
        ttk.Label(self._table, text="Scopes", style="Title.TLabel").grid(
            row=0, column=2, sticky="ew"
        )

        self._table.columnconfigure(1, weight=1)

    def _populate_providers(self) -> None:
        providers = self.adapter.list_providers()
        self._provider_box["values"] = providers
        if providers:
            initial = self._initial_provider if self._initial_provider in providers else providers[0]
            self._provider_var.set(initial)
            self.on_provider_change()

    # ------------------------------------------------------------------
    # Row handling
    # ------------------------------------------------------------------
    def _clear_rows(self) -> None:
        for row in self.rows.values():
            row.destroy()
        for btn in self._edit_buttons.values():
            btn.destroy()
        self.rows.clear()
        self._edit_buttons.clear()

    def _rebuild_rows(self) -> None:
        self._clear_rows()
        for idx, key in enumerate(self.adapter.fields(), start=1):
            row = FieldRow(
                self._table,
                self.adapter,
                key,
                self.on_pill_click,
                compact=self.compact,
            )
            row.grid(row=idx, column=0, columnspan=3, sticky="ew", pady=2)
            btn = ttk.Button(
                self._table,
                text="Edit…",
                command=lambda k=key: self._open_edit_dialog(k),
            )
            btn.grid(row=idx, column=3, sticky="w", padx=4)
            self.rows[key] = row
            self._edit_buttons[key] = btn
        self._schedule_align()

    def _open_edit_dialog(self, key: str, scope: str | None = None) -> None:
        dlg = EditDialog(
            self.root,
            self.adapter,
            key,
            on_edit_save=self.on_edit_save,
            on_edit_remove=self.on_edit_remove,
        )
        if scope:
            entry = dlg.entries.get(scope)
            if entry is not None:
                try:  # pragma: no cover - focus issues are environment specific
                    entry.focus_set()
                except Exception:
                    pass

    # ------------------------------------------------------------------
    # Callbacks
    # ------------------------------------------------------------------
    def on_provider_change(self, _event: object | None = None) -> None:
        pid = self._provider_var.get()
        if pid:
            try:
                self.adapter.set_provider(pid)
            except Exception as exc:  # pragma: no cover - defensive
                self.events.emit_error(str(exc))
                return
            self._rebuild_rows()
            try:
                proj_path = self.adapter.target_path("project")
            except Exception:
                proj_path = ""
            self._project_var.set(str(proj_path))

    def on_pill_click(self, key: str, scope: str) -> None:
        self._open_edit_dialog(key, scope)

    def on_edit_save(self, key: str, scope: str, value: object) -> None:
        try:
            self.adapter.set_value(key, scope, value)
        except Exception as exc:  # pragma: no cover - defensive
            self.events.emit_error(str(exc))
            return
        row = self.rows.get(key)
        if row is not None:
            row.refresh()
            self._schedule_align()

    def on_edit_remove(self, key: str, scope: str) -> None:
        try:
            self.adapter.clear_value(key, scope)
        except Exception as exc:  # pragma: no cover - defensive
            self.events.emit_error(str(exc))
            return
        row = self.rows.get(key)
        if row is not None:
            row.refresh()
            self._schedule_align()

    def on_toggle_compact(self) -> None:
        self.compact = bool(self._compact_var.get())
        for row in self.rows.values():
            row.set_compact(self.compact)
        self._schedule_align()

    # -- alignment -----------------------------------------------------
    def _schedule_align(self) -> None:
        if getattr(self, "_align_pending", False):
            return
        self._align_pending = True
        self.root.after_idle(self._align_rows)

    def _align_rows(self) -> None:
        self._align_pending = False
        if not self.rows:
            return
        # reset previous alignment so widths can shrink when necessary
        for r in self.rows.values():
            r.grid_columnconfigure(0, minsize=0)
            r.grid_columnconfigure(2, minsize=0)
<<<<<<< HEAD
            r.pills.configure(width=0)
=======
>>>>>>> 3ec67119

        self.root.update_idletasks()
        key_w = max(r.lbl_key.winfo_reqwidth() for r in self.rows.values())
        pills_w = max(r.pills.winfo_reqwidth() for r in self.rows.values())
        for r in self.rows.values():
            r.grid_columnconfigure(0, minsize=key_w)
            r.grid_columnconfigure(2, minsize=pills_w)


def launch(initial_provider: str | None = None) -> None:
    """Convenience helper to launch the tkinter UI."""
    app = App(initial_provider=initial_provider)
    app.root.mainloop()


__all__ = ["App", "launch"]
<|MERGE_RESOLUTION|>--- conflicted
+++ resolved
@@ -228,10 +228,8 @@
         for r in self.rows.values():
             r.grid_columnconfigure(0, minsize=0)
             r.grid_columnconfigure(2, minsize=0)
-<<<<<<< HEAD
+
             r.pills.configure(width=0)
-=======
->>>>>>> 3ec67119
 
         self.root.update_idletasks()
         key_w = max(r.lbl_key.winfo_reqwidth() for r in self.rows.values())
