--- conflicted
+++ resolved
@@ -20,11 +20,8 @@
     simpledialog = None  # type: ignore
     ttk = None  # type: ignore
 
-<<<<<<< HEAD
+
 from ... import api
-=======
-from .. import api
->>>>>>> 9218478e
 from ..core import AppCore, AppState
 from ..widgets import FIELD_WIDGETS
 
