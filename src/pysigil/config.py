from __future__ import annotations

import configparser
import logging
import socket
from pathlib import Path
from typing import Any

from .paths import user_config_dir

from .authoring import normalize_provider_id
from .root import ProjectRootNotFoundError, find_project_root
from .merge_policy import PRECEDENCE_PROJECT_WINS
from .io_config import IniIOError


logger = logging.getLogger(__name__)

# ---------------------------------------------------------------------------
# Host and provider helpers
# ---------------------------------------------------------------------------

def host_id() -> str:
    """Return the normalised hostname."""
    raw = socket.gethostname()
    return normalize_provider_id(raw).strip("-")


# ---------------------------------------------------------------------------
# File discovery
# ---------------------------------------------------------------------------

def user_files(provider_id: str, host: str) -> list[Path]:
    base = Path(user_config_dir("sigil")) / provider_id
    files = [base / "settings.ini", base / f"settings-local-{host}.ini"]
    return [f for f in files if f.exists()]


def _project_dir(auto: bool) -> Path | None:
    if auto:
        try:
            return find_project_root()
        except ProjectRootNotFoundError:
            return None
    return Path.cwd()


def project_files(provider_id: str, host: str, *, auto: bool = True) -> list[Path]:
    root = _project_dir(auto)
    if root is None:
        return []
    base = root / ".sigil"
    files = [base / "settings.ini", base / f"settings-local-{host}.ini"]
    return [f for f in files if f.exists()]


# ---------------------------------------------------------------------------
# Reading helpers
# ---------------------------------------------------------------------------

def merge_ini_section(acc: dict[str, Any], ini_path: Path, *, section: str) -> dict[str, Any]:
    parser = configparser.ConfigParser()
    try:
        parser.read(ini_path)
    except Exception as exc:  # pragma: no cover - defensive
        raise IniIOError(str(exc)) from exc
    if parser.has_section(section):
        for k, v in parser.items(section):
            acc[k] = v
    return acc


def load(provider_id: str, *, auto: bool = True) -> dict[str, Any]:
    pid = normalize_provider_id(provider_id)
    h = host_id()
    acc: dict[str, Any] = {}
    root = _project_dir(auto)
    for scope in reversed(PRECEDENCE_PROJECT_WINS):
        if scope == "user":
            files = [Path(user_config_dir("sigil")) / pid / "settings.ini"]
        elif scope == "user-local":
            files = [
                Path(user_config_dir("sigil"))
                / pid
                / f"settings-local-{h}.ini"
            ]
        elif scope == "project":
            if root is None:
                continue
            base = root / ".sigil"
            files = [base / "settings.ini"]
        elif scope == "project-local":
            if root is None:
                continue
            base = root / ".sigil"
            files = [base / f"settings-local-{h}.ini"]
        else:
            continue
        for f in files:
            if not f.exists():
                continue
            try:
                acc = merge_ini_section(acc, f, section=pid)
            except IniIOError as exc:
                logger.warning("Failed to read config %s: %s", f, exc)
    return acc


# ---------------------------------------------------------------------------
# Writing helpers used by CLI and GUI
# ---------------------------------------------------------------------------

def _scope_dir(scope: str, provider_id: str, *, auto: bool) -> Path:
    pid = normalize_provider_id(provider_id)
    if scope in {"user", "user-local"}:
        base = Path(user_config_dir("sigil")) / pid
    else:
        root = _project_dir(auto)
        if root is None:
            raise ProjectRootNotFoundError("No project root found")
        base = root / ".sigil"
    base.mkdir(parents=True, exist_ok=True)
    return base


def _seed_section(path: Path, section: str, comment: str) -> None:
    if path.exists():
        parser = configparser.ConfigParser()
        try:
            parser.read(path)
        except Exception as exc:  # pragma: no cover - defensive
            logger.warning("Failed to read config %s: %s", path, exc)
            parser = None
        if parser and parser.has_section(section):
            return
        with path.open("a") as fh:
            fh.write(f"\n[{section}]\n{comment}")
        return
    path.parent.mkdir(parents=True, exist_ok=True)
    path.write_text(f"[{section}]\n{comment}")


def init_config(provider_id: str, scope: str, *, auto: bool = False) -> Path:
    pid = normalize_provider_id(provider_id)
    h = host_id()
    base = _scope_dir(scope, pid, auto=auto)
    if scope in {"user-local", "project-local"} or pid == "user-custom":
        path = base / f"settings-local-{h}.ini"
        comment = "# per-machine settings\n"
    else:
        path = base / "settings.ini"
        comment = "# add keys here\n"
    _seed_section(path, pid, comment)
    return path


def target_path(provider_id: str, scope: str, *, auto: bool = False) -> Path:
    """Return the configuration file path for *provider_id* and *scope*.

    Unlike :func:`init_config` this does not seed the file with any content;
    it merely returns the path where settings would be written.  Directories
    are created as needed so the returned path is always usable for writes.
    """
    pid = normalize_provider_id(provider_id)
    h = host_id()
    base = _scope_dir(scope, pid, auto=auto)
<<<<<<< HEAD
    if scope in {"user-local", "project-local"} or pid == "user-custom":
=======
    if pid == "user-custom":
>>>>>>> 8b716e84
        return base / f"settings-local-{h}.ini"
    return base / "settings.ini"


def open_scope(provider_id: str, scope: str, *, auto: bool = False) -> Path:
    return _scope_dir(scope, provider_id, auto=auto)


def host_file(provider_id: str, scope: str, *, auto: bool = False) -> Path:
    pid = normalize_provider_id(provider_id)
    if pid != "user-custom":
        raise ValueError("host command is only valid for provider 'user-custom'")
    return init_config(pid, scope, auto=auto)


def ensure_gitignore(*, auto: bool = False) -> Path:
    root = _project_dir(auto)
    if root is None:
        raise ProjectRootNotFoundError("No project root found")
    gi = root / ".gitignore"
    rule = ".sigil/settings-local*"
    lines: list[str] = []
    if gi.exists():
        lines = gi.read_text().splitlines()
    if rule not in lines:
        lines.append(rule)
        gi.write_text("\n".join(lines) + "\n")
    return gi


def available_providers(*, auto: bool = True) -> list[str]:
    """Return provider IDs present in user or project config directories."""

    providers: set[str] = set()
    user_base = Path(user_config_dir("sigil"))
    if user_base.exists():
        for p in user_base.iterdir():
            if p.is_dir():
                providers.add(normalize_provider_id(p.name))
    root = _project_dir(auto)
    if root is not None:
        proj_base = root / ".sigil"
        if proj_base.exists():
            for ini in proj_base.glob("settings*.ini"):
                parser = configparser.ConfigParser()
                try:
                    parser.read(ini)
                except Exception as exc:  # pragma: no cover - defensive
                    logger.warning("Failed to read config %s: %s", ini, exc)
                    continue
                for section in parser.sections():
                    providers.add(normalize_provider_id(section))
    return sorted(providers)
<|MERGE_RESOLUTION|>--- conflicted
+++ resolved
@@ -164,11 +164,8 @@
     pid = normalize_provider_id(provider_id)
     h = host_id()
     base = _scope_dir(scope, pid, auto=auto)
-<<<<<<< HEAD
+
     if scope in {"user-local", "project-local"} or pid == "user-custom":
-=======
-    if pid == "user-custom":
->>>>>>> 8b716e84
         return base / f"settings-local-{h}.ini"
     return base / "settings.ini"
 
