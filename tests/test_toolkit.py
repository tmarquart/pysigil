--- conflicted
+++ resolved
@@ -42,11 +42,9 @@
     assert get_setting("section.value") is None
 
 
-<<<<<<< HEAD
+
 def test_directory_helpers_return_expected_paths(
-=======
-def test_directory_helpers_return_app_specific_paths(
->>>>>>> 3c66eec3
+
     monkeypatch, tmp_path: Path
 ) -> None:
     monkeypatch.setenv("SIGIL_ROOT", str(tmp_path / "project"))
@@ -56,22 +54,15 @@
     app_name = "Demo_App"
     expected = pep503_name(app_name)
 
-<<<<<<< HEAD
     project_dir = get_project_directory()
-=======
-    project_dir = get_project_directory(app_name)
->>>>>>> 3c66eec3
+
     user_dir = get_user_directory(app_name)
 
     assert project_dir.is_absolute()
     assert user_dir.is_absolute()
 
-<<<<<<< HEAD
     assert project_dir == (tmp_path / "project" / ".sigil" / "data").resolve()
-=======
-    assert project_dir.name == expected
-    assert project_dir.parent == (tmp_path / "project" / ".sigil" / "data").resolve()
->>>>>>> 3c66eec3
+
     assert project_dir.is_dir()
 
     assert user_dir.name == expected
