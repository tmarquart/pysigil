--- conflicted
+++ resolved
@@ -25,7 +25,6 @@
     assert s.get_pref("foo.bar") == "baz"
     content = default_file.read_text()
     assert "[demo]" in content
-<<<<<<< HEAD
     assert "foo_bar = baz" in content
 
 
@@ -37,6 +36,3 @@
     cfg = tmp_path / "prefs" / "settings.ini"
     assert cfg.exists()
     assert "alpha_beta = 42" in cfg.read_text()
-=======
-    assert "foo_bar = baz" in content
->>>>>>> 80bc2234
